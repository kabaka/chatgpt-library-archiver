--- conflicted
+++ resolved
@@ -124,8 +124,6 @@
  ```
  - Rebuilds the HTML gallery from existing files (sorts metadata and copies the
   bundled `index.html`)
-<<<<<<< HEAD
-=======
 
 4. **Generate or manage image tags**
 
@@ -137,7 +135,6 @@
   image, `--ids` to tag specific images, `--remove-all` to clear tags from all
   images, or `--remove-ids` to clear tags for specific images. The prompt and
   model can be overridden with `--prompt` and `--model`.
->>>>>>> 7dabc1c1
 
 4. **Generate or manage image tags**
 
